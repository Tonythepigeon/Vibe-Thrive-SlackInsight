import { WebClient } from "@slack/web-api";
import { storage } from "../storage";
import type { BreakSuggestion } from "@shared/schema";

class SlackService {
  private clients: Map<string, WebClient> = new Map();

  constructor() {
    // Initialize with environment bot token if available
    if (process.env.SLACK_BOT_TOKEN) {
      this.clients.set("default", new WebClient(process.env.SLACK_BOT_TOKEN));
    }
  }

  private async getClient(teamId?: string): Promise<WebClient> {
    if (teamId && this.clients.has(teamId)) {
      return this.clients.get(teamId)!;
    }

    // Try to get team-specific token from database
    if (teamId) {
      try {
        const team = await storage.getSlackTeam(teamId);
        if (team && team.botToken) {
          const client = new WebClient(team.botToken);
          this.clients.set(teamId, client);
          return client;
        }
      } catch (error) {
        console.error("Failed to get team from database:", error);
      }
    }

    // Fallback to default client with environment bot token
    if (this.clients.has("default")) {
      return this.clients.get("default")!;
    }

    // Create default client if we have a bot token
    if (process.env.SLACK_BOT_TOKEN) {
      const defaultClient = new WebClient(process.env.SLACK_BOT_TOKEN);
      this.clients.set("default", defaultClient);
      return defaultClient;
    }

    // If no token available, create a client anyway (will fail auth but won't crash)
    console.warn("No Slack bot token available - commands may fail");
    return new WebClient();
  }

  async handleSlackEvents(req: any, res: any) {
    try {
      const { type, challenge, event } = req.body;

      // Handle URL verification
      if (type === "url_verification") {
        return res.json({ challenge });
      }

      // Immediately acknowledge the event to prevent Slack timeouts
      res.status(200).json({ ok: true });

      // Handle events asynchronously after acknowledgment
      if (type === "event_callback" && event) {
        // Process the event asynchronously to avoid blocking the response
        this.processSlackEvent(event).catch(error => {
          console.error("Error processing Slack event:", error);
        });
      }
    } catch (error) {
      console.error("Slack event handling error:", error);
      // Only send error response if we haven't already sent a response
      if (!res.headersSent) {
        res.status(500).json({ error: "Failed to handle Slack event" });
      }
    }
  }

  // Handle slash commands
  async handleSlackCommand(req: any, res: any) {
    try {
      const { command, text, user_id, team_id, channel_id } = req.body;

      // Verify request is from Slack (in production, verify signing secret)
      
      // Send immediate acknowledgment for simple commands to prevent timeouts
      const isSimpleCommand = this.isSimpleCommand(command, text);
      
      if (isSimpleCommand) {
        // For simple commands, process immediately and respond
        let response;
        
        switch (command) {
          case "/focus":
            response = await this.handleFocusCommand(text, user_id, team_id);
            break;
          case "/break":
            response = await this.handleBreakCommand(text, user_id, team_id);
            break;
          case "/productivity":
            response = await this.handleProductivityCommand(text, user_id, team_id);
            break;
          default:
            response = {
              text: "Unknown command. Available commands: /focus, /break, /productivity\n\n💡 *Tip:* You can also message me directly or mention me in channels for natural language interactions!"
            };
        }
        
        res.json(response);
        return;
      }
      
      // For complex commands that might take longer, send immediate acknowledgment
      res.json({
        response_type: "ephemeral",
        text: "🤔 Processing your request...",
        blocks: [
          {
            type: "section",
            text: {
              type: "mrkdwn",
              text: "🤔 *Processing your request...*\n\nI'm working on it! You'll see the full response shortly."
            }
          }
        ]
      });
      
      // Process the command asynchronously
      this.processComplexSlashCommand(command, text, user_id, team_id, channel_id).catch(error => {
        console.error("Error processing complex slash command:", error);
      });
      
    } catch (error) {
      console.error("Slash command error:", error);
      // Only send error response if we haven't already sent a response
      if (!res.headersSent) {
        res.status(500).json({ error: "Command failed" });
      }
    }
  }

  // Keep the old method name for backward compatibility
  async handleSlashCommand(req: any, res: any) {
    return this.handleSlackCommand(req, res);
  }

  private isSimpleCommand(command: string, text: string): boolean {
    // Simple commands are those that don't require AI processing or complex operations
    if (!text || text.trim().length === 0) {
      return true; // Commands without text are simple
    }
    
    // Simple patterns that don't need AI
    const simplePatterns = [
      /^\d+$/, // Just numbers like "25"
      /^(end|stop)$/i, // Simple commands like "end"
      /^(general|hydration|stretch|meditation|walk)$/i, // Simple break types
    ];
    
    return simplePatterns.some(pattern => pattern.test(text.trim()));
  }

  private async processComplexSlashCommand(command: string, text: string, user_id: string, team_id: string, channel_id: string): Promise<void> {
    try {
      // Check if we should use AI for natural language processing
      const shouldUseAI = await this.shouldUseAIForSlashCommand(command, text);
      
      if (shouldUseAI) {
        try {
          const { aiService } = await import('./ai');
          const isAIHealthy = await aiService.isHealthy();
          
          if (isAIHealthy) {
            // Create a natural language prompt for the AI
            const aiPrompt = this.createAIPromptFromSlashCommand(command, text);
            const aiResponse = await aiService.processUserMessage(aiPrompt, user_id, team_id);
            
            // Send the AI response as a DM to avoid cluttering the channel
            const client = await this.getClient(team_id);
            await client.chat.postMessage({
              channel: user_id, // Send as DM
              text: aiResponse.message,
              blocks: this.formatAIResponseBlocks(aiResponse)
            });
            return;
          }
        } catch (error) {
          console.error("AI processing failed for slash command, falling back:", error);
        }
      }
      
      // Fallback to traditional command handling for complex commands
      let response: any;
      switch (command) {
        case "/focus":
          response = await this.handleFocusCommand(text, user_id, team_id);
          break;
        case "/break":
          response = await this.handleBreakCommand(text, user_id, team_id);
          break;
        case "/productivity":
          response = await this.handleProductivityCommand(text, user_id, team_id);
          break;
        default:
          response = {
            text: "Unknown command. Available commands: /focus, /break, /productivity\n\n💡 *Tip:* You can also message me directly or mention me in channels for natural language interactions!"
          };
      }

      // Send the response as a DM
      const client = await this.getClient(team_id);
      await client.chat.postMessage({
        channel: user_id, // Send as DM
        text: response.text || response.response_type || "Command processed",
        blocks: response.blocks || []
      });
    } catch (error) {
      console.error("Error in processComplexSlashCommand:", error);
      // Try to send error message as DM
      try {
        const client = await this.getClient(team_id);
        await client.chat.postMessage({
          channel: user_id,
          text: "❌ Sorry, there was an error processing your command. Please try again."
        });
      } catch (dmError) {
        console.error("Failed to send error DM:", dmError);
      }
    }
  }

  private shouldUseAIForSlashCommand(command: string, text: string): boolean {
    // Use AI if the text contains natural language patterns rather than simple parameters
    if (!text || text.trim().length === 0) {
      return false;
    }
    
    // Skip AI for simple numeric inputs or standard parameters
    const simplePatterns = [
      /^\d+$/, // Just numbers like "25"
      /^(end|stop)$/i, // Simple commands like "end"
      /^(general|hydration|stretch|meditation|walk)$/i, // Simple break types
    ];
    
    if (simplePatterns.some(pattern => pattern.test(text.trim()))) {
      return false;
    }
    
    // Use AI for natural language inputs
    const naturalLanguageIndicators = [
      'please', 'can you', 'i need', 'i want', 'help me', 'show me',
      'minutes', 'session', 'time', 'quick', 'long', 'short',
      'coffee', 'tired', 'stressed', 'focused', 'productive'
    ];
    
    const lowerText = text.toLowerCase();
    return naturalLanguageIndicators.some(indicator => lowerText.includes(indicator));
  }

  private createAIPromptFromSlashCommand(command: string, text: string): string {
    const commandMap: Record<string, string> = {
      '/focus': 'start a focus session',
      '/break': 'suggest a break',
      '/productivity': 'show my productivity metrics'
    };
    
    const baseCommand = commandMap[command] || command;
    return `${baseCommand} ${text}`.trim();
  }

  // Handle interactive components (buttons, modals, etc.)
  async handleInteractivity(req: any, res: any) {
    try {
      console.log("Received interactivity request");
      const payload = JSON.parse(req.body.payload);
      const { type, user, team, actions } = payload;

      console.log(`Interactivity payload: type=${type}, user=${user?.id}, actions=${JSON.stringify(actions?.map((a: any) => ({action_id: a.action_id, value: a.value})))}`);

      // Send immediate acknowledgment to prevent Slack timeouts
      res.json({ response_action: "clear" });

      // Process the interaction asynchronously
      this.processInteractivityAsync(payload).catch(error => {
        console.error("Error processing interactivity:", error);
      });
    } catch (error) {
      console.error("Interactivity error:", error);
      // Only send error response if we haven't already sent a response
      if (!res.headersSent) {
        res.status(500).json({ error: "Interaction failed" });
      }
    }
  }

  private async processInteractivityAsync(payload: any): Promise<void> {
    try {
      const { type, user, team, actions } = payload;

      let response;
      switch (type) {
        case "block_actions":
          console.log("Processing block_actions");
          response = await this.handleBlockActions(payload);
          break;
        case "view_submission":
          console.log("Processing view_submission");
          response = await this.handleViewSubmission(payload);
          break;
        default:
          console.log(`Unknown interaction type: ${type}`);
          response = { response_action: "clear" };
      }

      console.log(`Processed interactivity response:`, JSON.stringify(response, null, 2));
      
      // If we have a response that needs to be sent, send it as a DM
      if (response && user) {
        const responseAny = response as any;
        if (responseAny.text || responseAny.blocks) {
          try {
            const client = await this.getClient(team?.id);
            await client.chat.postMessage({
              channel: user.id,
              text: responseAny.text || "Action completed",
              blocks: responseAny.blocks || []
            });
          } catch (dmError) {
            console.error("Failed to send interactivity response DM:", dmError);
          }
        }
      }
    } catch (error) {
      console.error("Error in processInteractivityAsync:", error);
    }
  }

  async handleOAuth(req: any, res: any) {
    try {
      const { code, state } = req.query;
      console.log("OAuth request received with code:", code ? "present" : "missing");

      if (!code) {
        console.error("OAuth failed: No authorization code provided");
        return res.status(400).json({ error: "Authorization code required" });
      }

      // Check environment variables
      if (!process.env.SLACK_CLIENT_ID || !process.env.SLACK_CLIENT_SECRET) {
        console.error("OAuth failed: Missing SLACK_CLIENT_ID or SLACK_CLIENT_SECRET");
        return res.status(500).json({ error: "OAuth configuration missing" });
      }

      console.log("Calling Slack OAuth API...");
      const client = new WebClient();
      const result = await client.oauth.v2.access({
        client_id: process.env.SLACK_CLIENT_ID!,
        client_secret: process.env.SLACK_CLIENT_SECRET!,
        code,
      });

      console.log("Slack OAuth API response:", {
        ok: result.ok,
        hasTeam: !!result.team,
        hasAccessToken: !!result.access_token,
        hasAuthedUser: !!result.authed_user,
        hasUserToken: !!(result.authed_user?.access_token)
      });

      if (result.ok && result.team && result.access_token) {
        // Store bot token for this team first (most important)
        this.clients.set(result.team.id!, new WebClient(result.access_token));
        console.log(`Stored bot client for team ${result.team.id}`);

        // Try to store team information in database (non-critical)
        try {
          await storage.createSlackTeam({
            slackTeamId: result.team.id!,
            teamName: result.team.name!,
            botToken: result.access_token,
            botUserId: result.bot_user_id!,
          });
          console.log(`Stored team ${result.team.id} in database`);
        } catch (dbError) {
          console.error("Failed to store team in database (non-critical):", dbError);
          // Continue with OAuth flow even if database fails
        }

        // If authed_user is present, try to store user token (important for status updates)
        if (result.authed_user && result.authed_user.access_token) {
          try {
            console.log(`Processing user token for ${result.authed_user.id}`);
            
            // Get user info from Slack API to get their timezone
            let userTimezone = 'America/New_York'; // Default
            let userName = 'Slack User';
            try {
              const userClient = new WebClient(result.authed_user.access_token);
              const userInfo = await userClient.users.info({ user: result.authed_user.id! });
              if (userInfo.ok && userInfo.user) {
                userTimezone = userInfo.user.tz || 'America/New_York';
                userName = userInfo.user.real_name || userInfo.user.name || 'Slack User';
                console.log(`Got user info: name=${userName}, timezone=${userTimezone}`);
              }
            } catch (userInfoError) {
              console.error("Failed to get user info (using defaults):", userInfoError);
            }
            
            // Check if user already exists
            let user = await storage.getUserBySlackId(result.authed_user.id!);
            
            if (user) {
              console.log(`User ${result.authed_user.id} already exists`);
              // Update existing user with timezone and name
              await storage.updateUser(user.id, {
                name: userName,
                timezone: userTimezone
              });
            } else {
              console.log(`Creating new user ${result.authed_user.id}`);
              // Create new user
              user = await storage.createUser({
                slackUserId: result.authed_user.id!,
                email: `${result.authed_user.id}@slack.local`, // Placeholder, will be updated
                name: userName,
                timezone: userTimezone,
                slackTeamId: result.team.id!,
              });
            }

            // Store user token in integrations table
            await storage.createIntegration({
              userId: user.id,
              type: 'slack_user',
              accessToken: result.authed_user.access_token,
              refreshToken: result.authed_user.refresh_token || null,
              // User tokens don't typically expire, but store if provided
              expiresAt: null,
              isActive: true,
            });

            console.log(`Successfully stored user token for ${result.authed_user.id}`);
          } catch (userError) {
            console.error("Failed to store user token (non-critical):", userError);
            // Continue with OAuth flow even if user storage fails
          }
        } else {
          console.log("No user token received - user permissions may not have been granted");
        }

        // Try to log activity (non-critical)
        try {
          await storage.logActivity({
            action: "slack_app_installed",
            details: { teamId: result.team.id, teamName: result.team.name }
          });
        } catch (logError) {
          console.error("Failed to log activity (non-critical):", logError);
        }

        console.log("OAuth successful! Redirecting to success page");
        res.redirect(`${process.env.FRONTEND_URL || 'http://localhost:5000'}/integration-success`);
      } else {
        console.error("OAuth failed: Invalid response from Slack", {
          ok: result.ok,
          error: result.error,
          hasTeam: !!result.team,
          hasAccessToken: !!result.access_token
        });
        res.status(400).json({ 
          error: "OAuth failed", 
          details: result.error || "Invalid response from Slack"
        });
      }
    } catch (error) {
      console.error("Slack OAuth error:", error);
      const errorMessage = error instanceof Error ? error.message : String(error);
      res.status(500).json({ 
        error: "OAuth failed", 
        details: errorMessage 
      });
    }
  }

  async handleInstall(req: any, res: any) {
    try {
      const botScopes = [
        'commands',
        'chat:write',
        'users:read',
        'team:read'
      ].join(',');
      
      const userScopes = [
        'users.profile:write',
        'users.profile:read'
      ].join(',');
      
      const installUrl = `https://slack.com/oauth/v2/authorize?client_id=${process.env.SLACK_CLIENT_ID}&scope=${botScopes}&user_scope=${userScopes}`;
      res.json({ installUrl });
    } catch (error) {
      res.status(500).json({ error: "Failed to generate install URL" });
    }
  }

  // Command handlers
  async handleFocusCommand(text: string, userId: string, teamId: string) {
    // Check if this is an "end" command
    if (text.trim().toLowerCase() === 'end') {
      return this.handleEndFocusCommand(userId, teamId);
    }
    
    // Parse the input to extract time slot and duration
    const parsedInput = this.parseFocusInput(text);
    
    if (parsedInput.error) {
      return {
        response_type: "ephemeral",
        text: `❌ ${parsedInput.error}\n\n📝 *Usage examples:*\n• \`/focus 25\` - Start now for 25 minutes\n• \`/focus 2:30pm 45\` - Start at 2:30 PM for 45 minutes\n• \`/focus 14:30 60\` - Start at 14:30 for 60 minutes\n• \`/focus now 30\` - Start immediately for 30 minutes\n• \`/focus end\` - End current session`
      };
    }
    
    const { startTime, duration } = parsedInput;
    
    try {
      // Set a timeout for the entire operation
      const result = await Promise.race([
        this.processFocusCommand(userId, teamId, duration, startTime),
        new Promise((_, reject) => 
          setTimeout(() => reject(new Error('Operation timeout')), 1000)
        )
      ]);
      
      return result;
    } catch (error) {
      console.error("Focus command error:", error);
      
      const errorMessage = error instanceof Error ? error.message : String(error);
      
      // If it's a timeout, provide immediate value without database
      if (errorMessage === 'Operation timeout') {
        const isScheduled = startTime > new Date();
        const startTimeText = isScheduled ? 
          `\n⏰ Scheduled for: ${startTime.toLocaleTimeString('en-US', { hour: 'numeric', minute: '2-digit', hour12: true })}` : 
          '';
        
        return {
          response_type: "ephemeral",
          blocks: [
            {
              type: "section",
              text: {
                type: "mrkdwn",
                text: `🎯 *Focus ${isScheduled ? 'Session Scheduled' : 'Mode Activated'}!*\nDuration: ${duration} minutes${startTimeText}\n\n📝 *Quick Focus Tips:*\n• Close unnecessary tabs and apps\n• Put phone in silent mode\n• Set your Slack status to "🎯 In focus mode"\n• Set clear goals for this session\n\n${isScheduled ? '📅 You\'ll be reminded when it\'s time to start!' : '⏰ Timer started! You\'re now in focus mode.'}`
              }
            },
            {
              type: "context",
              elements: [
                {
                  type: "mrkdwn",
                  text: "💡 _Working in offline mode - your session data will sync when connected._"
                }
              ]
            }
          ]
        };
      }
      
      return {
        response_type: "ephemeral",
        text: "❌ Failed to start focus session. Please try again in a moment."
      };
    }
  }

  private async handleEndFocusCommand(userId: string, teamId: string) {
    try {
      // Set a timeout for the entire operation
      const result = await Promise.race([
        this.processEndFocusCommand(userId, teamId),
        new Promise((_, reject) => 
          setTimeout(() => reject(new Error('Operation timeout')), 1000)
        )
      ]);
      
      return result;
    } catch (error) {
      console.error("End focus command error:", error);
      
      return {
        response_type: "ephemeral",
        text: "❌ Failed to end focus session. Please try again in a moment."
      };
    }
  }

  private async processEndFocusCommand(userId: string, teamId: string) {
    // Ensure team info is stored
    await this.ensureTeamStored(teamId);

    let user = await storage.getUserBySlackId(userId);
    
    // If user doesn't exist, they can't have an active session
    if (!user) {
      return {
        response_type: "ephemeral",
        text: "❌ No active focus session found."
      };
    }

    // Check for active focus session
    const activeSession = await storage.getActiveFocusSession(user.id);
    if (!activeSession) {
      return {
        response_type: "ephemeral",
        text: "❌ No active focus session found."
      };
    }

    // End the focus session
    await storage.updateFocusSession(activeSession.id, {
      status: 'completed',
      endTime: new Date()
    });

    // Clear Slack status asynchronously (don't wait for it)
    this.clearFocusMode(user.id).catch(console.error);

    // Log activity without waiting
    storage.logActivity({
      userId: user.id,
      action: "focus_session_ended",
      details: { 
        sessionId: activeSession.id, 
        duration: activeSession.duration,
        trigger: "manual_end_command"
      }
    }).catch(console.error);

    return {
      response_type: "ephemeral",
      blocks: [
        {
          type: "section",
          text: {
            type: "mrkdwn",
            text: `✅ *Focus session ended!*\n\nGreat work! You've completed your focus session.\n\n🔄 Your Slack status is being cleared automatically.\n\nTime to take a well-deserved break! 🎉`
          }
        }
      ]
    };
  }

  private async ensureTeamStored(teamId: string) {
    try {
      // Check if team already exists
      const existingTeam = await storage.getSlackTeam(teamId);
      if (existingTeam) {
        return;
      }

      // If team doesn't exist and we have a bot token, store basic team info
      if (process.env.SLACK_BOT_TOKEN) {
        await storage.createSlackTeam({
          slackTeamId: teamId,
          teamName: "Unknown Team", // Will be updated later via OAuth
          botToken: process.env.SLACK_BOT_TOKEN,
          botUserId: "Unknown", // Will be updated later
        });
        console.log(`Stored team info for ${teamId}`);
      }
    } catch (error) {
      console.error("Failed to ensure team is stored:", error);
    }
  }

  // Parse focus command input to extract time and duration
  private parseFocusInput(text: string): { startTime: Date; duration: number; error?: string } {
    const trimmed = text.trim();
    
    // Handle empty input - default to now, 25 minutes
    if (!trimmed) {
      return { startTime: new Date(), duration: 25 };
    }
    
    const parts = trimmed.split(/\s+/);
    
    // Single number - duration only, start now
    if (parts.length === 1 && /^\d+$/.test(parts[0])) {
      const duration = parseInt(parts[0]);
      if (duration < 5 || duration > 240) {
        return { startTime: new Date(), duration: 25, error: "Duration must be between 5 and 240 minutes" };
      }
      return { startTime: new Date(), duration };
    }
    
    // Two parts - could be "now 25", "2:30pm 45", "14:30 60", etc.
    if (parts.length === 2) {
      const [timeStr, durationStr] = parts;
      const duration = parseInt(durationStr);
      
      if (isNaN(duration) || duration < 5 || duration > 240) {
        return { startTime: new Date(), duration: 25, error: "Duration must be between 5 and 240 minutes" };
      }
      
      // Handle "now" keyword
      if (timeStr.toLowerCase() === 'now') {
        return { startTime: new Date(), duration };
      }
      
      // Parse time formats
      const startTime = this.parseTimeString(timeStr);
      if (!startTime) {
        return { startTime: new Date(), duration: 25, error: "Invalid time format. Use formats like '2:30pm', '14:30', or 'now'" };
      }
      
      // Check if time is in the past (more than 5 minutes ago)
      const now = new Date();
      const fiveMinutesAgo = new Date(now.getTime() - 5 * 60 * 1000);
      if (startTime < fiveMinutesAgo) {
        return { startTime: new Date(), duration: 25, error: "Cannot schedule focus sessions in the past" };
      }
      
      // Check if time is too far in the future (more than 24 hours)
      const twentyFourHoursFromNow = new Date(now.getTime() + 24 * 60 * 60 * 1000);
      if (startTime > twentyFourHoursFromNow) {
        return { startTime: new Date(), duration: 25, error: "Cannot schedule focus sessions more than 24 hours in advance" };
      }
      
      return { startTime, duration };
    }
    
    // Invalid format
    return { startTime: new Date(), duration: 25, error: "Invalid command format" };
  }
  
  // Parse time string into Date object (today at specified time)
  private parseTimeString(timeStr: string): Date | null {
    const now = new Date();
    const today = new Date(now.getFullYear(), now.getMonth(), now.getDate());
    
    try {
      // Handle 12-hour format (2:30pm, 10:15am)
      const twelveHourMatch = timeStr.match(/^(\d{1,2}):(\d{2})\s*(am|pm)$/i);
      if (twelveHourMatch) {
        let hours = parseInt(twelveHourMatch[1]);
        const minutes = parseInt(twelveHourMatch[2]);
        const ampm = twelveHourMatch[3].toLowerCase();
        
        if (ampm === 'pm' && hours !== 12) hours += 12;
        if (ampm === 'am' && hours === 12) hours = 0;
        
        if (hours >= 0 && hours <= 23 && minutes >= 0 && minutes <= 59) {
          return new Date(today.getTime() + hours * 60 * 60 * 1000 + minutes * 60 * 1000);
        }
      }
      
      // Handle 24-hour format (14:30, 09:15)
      const twentyFourHourMatch = timeStr.match(/^(\d{1,2}):(\d{2})$/);
      if (twentyFourHourMatch) {
        const hours = parseInt(twentyFourHourMatch[1]);
        const minutes = parseInt(twentyFourHourMatch[2]);
        
        if (hours >= 0 && hours <= 23 && minutes >= 0 && minutes <= 59) {
          return new Date(today.getTime() + hours * 60 * 60 * 1000 + minutes * 60 * 1000);
        }
      }
      
      // Handle hour only (14, 2pm)
      const hourOnlyMatch = timeStr.match(/^(\d{1,2})\s*(am|pm)?$/i);
      if (hourOnlyMatch) {
        let hours = parseInt(hourOnlyMatch[1]);
        const ampm = hourOnlyMatch[2]?.toLowerCase();
        
        if (ampm === 'pm' && hours !== 12) hours += 12;
        if (ampm === 'am' && hours === 12) hours = 0;
        
        if (hours >= 0 && hours <= 23) {
          return new Date(today.getTime() + hours * 60 * 60 * 1000);
        }
      }
    } catch (error) {
      console.error("Error parsing time string:", error);
    }
    
    return null;
  }

  private async processFocusCommand(userId: string, teamId: string, duration: number, startTime: Date = new Date()) {
    // Ensure team info is stored
    await this.ensureTeamStored(teamId);

    let user = await storage.getUserBySlackId(userId);
    
    // If user doesn't exist, create them automatically
    if (!user) {
      user = await storage.createUser({
        slackUserId: userId,
        slackTeamId: teamId,
        email: `${userId}@slack.local`, // Placeholder email
        name: "Slack User", // Will be updated when we get more info
      });
      
      // Log activity without waiting
      storage.logActivity({
        userId: user.id,
        action: "user_auto_created",
        details: { slackUserId: userId, teamId, trigger: "focus_command" }
      }).catch(console.error);
    }

    // Check for active focus session
    const activeSession = await storage.getActiveFocusSession(user.id);
    if (activeSession) {
      return {
        response_type: "ephemeral",
        text: "You already have an active focus session. End it first with `/focus end`."
      };
    }

    const now = new Date();
    const isScheduled = startTime > now;
    
    // For immediate sessions, use current time; for scheduled sessions, use specified time
    const sessionStartTime = isScheduled ? startTime : now;
    
    // Create focus session
    const session = await storage.createFocusSession({
      userId: user.id,
      duration,
      startTime: sessionStartTime,
      status: isScheduled ? 'scheduled' : 'active'
    });

    // Update daily productivity metrics (async, don't block response)
    this.updateDailyMetrics(user.id, sessionStartTime).catch(console.error);

    if (isScheduled) {
      // For scheduled sessions, show confirmation and schedule reminder
      const userTimezone = user?.timezone || 'America/New_York';
      const startTimeFormatted = sessionStartTime.toLocaleTimeString('en-US', {
        timeZone: userTimezone,
        hour: 'numeric',
        minute: '2-digit',
        hour12: true
      });
      
      // TODO: Here we could schedule a reminder using the scheduler service
      // schedulerService.scheduleReminder(user.id, sessionStartTime, session.id)
      
      return {
        response_type: "ephemeral",
        blocks: [
          {
            type: "section",
            text: {
              type: "mrkdwn",
              text: `📅 *Focus session scheduled!*\n\n⏰ Start time: ${startTimeFormatted}\n⏱️ Duration: ${duration} minutes\n\n✅ I'll send you a reminder when it's time to start your focus session!\n\n💡 *Preparation tips:*\n• Block your calendar if needed\n• Prepare your workspace\n• Set clear goals for the session`
            }
          },
          {
            type: "actions",
            elements: [
              {
                type: "button",
                text: {
                  type: "plain_text",
                  text: "Cancel Session"
                },
                style: "danger",
                action_id: "cancel_scheduled_focus",
                value: session.id
              }
            ]
          }
        ]
      };
    } else {
      // For immediate sessions, set Slack status and start now
      this.setFocusMode(user.id, duration).catch(console.error);

      return {
        response_type: "ephemeral",
        blocks: [
          {
            type: "section",
            text: {
              type: "mrkdwn",
              text: `🎯 *Focus mode activated!*\nDuration: ${duration} minutes\n\n⚡ Setting up your Slack status automatically...\n\nI'll send you a DM with session details and confirmation!`
            }
          },
          {
            type: "actions",
            elements: [
              {
                type: "button",
                text: {
                  type: "plain_text",
                  text: "End Focus Session"
                },
                style: "danger",
                action_id: "end_focus",
                value: session.id
              }
            ]
          }
        ]
      };
    }
  }

  async handleBreakCommand(text: string, userId: string, teamId: string) {
    const breakType = text.toLowerCase() || "general";
    
    try {
      // Set a timeout for the entire operation
      const result = await Promise.race([
        this.processBreakCommand(userId, teamId, breakType),
        new Promise((_, reject) => 
          setTimeout(() => reject(new Error('Operation timeout')), 1000)
        )
      ]);
      
      return result;
    } catch (error) {
      console.error("Break command error:", error);
      
      const errorMessage = error instanceof Error ? error.message : String(error);
      return {
        response_type: "ephemeral",
        text: errorMessage === 'Operation timeout'
          ? `☕ Your ${breakType} break suggestion is being prepared!`
          : "❌ Failed to process break request. Please try again."
      };
    }
  }

  private async processBreakCommand(userId: string, teamId: string, breakType: string) {
    // Ensure team info is stored
    await this.ensureTeamStored(teamId);

    let user = await storage.getUserBySlackId(userId);
    
    // If user doesn't exist, create them automatically
    if (!user) {
      user = await storage.createUser({
        slackUserId: userId,
        slackTeamId: teamId,
        email: `${userId}@slack.local`, // Placeholder email
        name: "Slack User", // Will be updated when we get more info
      });
      
      // Log activity without waiting
      storage.logActivity({
        userId: user.id,
        action: "user_auto_created",
        details: { slackUserId: userId, teamId, trigger: "break_command" }
      }).catch(console.error);
    }

    // Check if this is a good time for a break based on calendar
    const breakCheck = await this.shouldSuggestBreak(user.id);
    
    if (!breakCheck.suggest) {
      return {
        response_type: "ephemeral",
        blocks: [
          {
            type: "section",
            text: {
              type: "mrkdwn",
              text: `⏰ *Break timing suggestion*\n\n${breakCheck.reason}. Maybe try taking a break after your meeting ends?\n\n💡 *Quick tip:* You can still take a micro-break (stretch, deep breaths) even during busy times!`
            }
          },
          {
            type: "actions",
            elements: [
              {
                type: "button",
                text: {
                  type: "plain_text",
                  text: "Take Break Anyway"
                },
                style: "primary",
                action_id: "take_break_override",
                value: user.id
              }
            ]
          }
        ]
      };
    }

    const suggestion = await storage.createBreakSuggestion({
      userId: user.id,
      type: breakType,
      message: `You requested a ${breakType} break`,
      reason: breakCheck.reason
    });

    return {
      response_type: "ephemeral",
      blocks: [
        {
          type: "section",
          text: {
            type: "mrkdwn",
            text: `☕ *Break time!*\n${this.getBreakMessage(breakType)}\n\n✨ *Perfect timing:* ${breakCheck.reason}`
          }
        },
        {
          type: "actions",
          elements: [
            {
              type: "button",
              text: {
                type: "plain_text",
                text: "Take Break Now"
              },
              style: "primary",
              action_id: "take_break",
              value: suggestion.id
            },
            {
              type: "button",
              text: {
                type: "plain_text",
                text: "Maybe Later"
              },
              action_id: "defer_break",
              value: suggestion.id
            }
          ]
        }
      ]
    };
  }

  async handleProductivityCommand(text: string, userId: string, teamId: string) {
    try {
      // Set a timeout for the entire operation
      const result = await Promise.race([
        this.processProductivityCommand(userId, teamId),
        new Promise((_, reject) => 
          setTimeout(() => reject(new Error('Operation timeout')), 1000)
        )
      ]);
      
      return result;
    } catch (error) {
      console.error("Productivity command error:", error);
      
      const errorMessage = error instanceof Error ? error.message : String(error);
      return {
        response_type: "ephemeral",
        text: errorMessage === 'Operation timeout'
          ? "📊 Your productivity summary is being generated..."
          : "❌ Failed to get productivity summary. Please try again."
      };
    }
  }

  private async processProductivityCommand(userId: string, teamId: string) {
    // Ensure team info is stored
    await this.ensureTeamStored(teamId);

    let user = await storage.getUserBySlackId(userId);
    
    // If user doesn't exist, create them automatically
    if (!user) {
      user = await storage.createUser({
        slackUserId: userId,
        slackTeamId: teamId,
        email: `${userId}@slack.local`, // Placeholder email
        name: "Slack User", // Will be updated when we get more info
      });
      
      // Log activity without waiting
      storage.logActivity({
        userId: user.id,
        action: "user_auto_created",
        details: { slackUserId: userId, teamId, trigger: "productivity_command" }
      }).catch(console.error);
    }

    const today = new Date();
    const weekAgo = new Date(today.getTime() - 7 * 24 * 60 * 60 * 1000);
    
    // Get weekly stats
    let metrics = await storage.getProductivityMetrics(user.id, weekAgo, today);
    const weeklyMeetings = await storage.getUserMeetings(user.id, weekAgo, today);
    
    // If no metrics exist but we have meetings, calculate them
    if (metrics.length === 0 && weeklyMeetings.length > 0) {
      const { analyticsService } = await import('./analytics');
      
      // Calculate metrics for the past 7 days
      for (let i = 0; i < 7; i++) {
        const date = new Date(today.getTime() - i * 24 * 60 * 60 * 1000);
        try {
          await analyticsService.processProductivityMetrics(user.id, date);
        } catch (error) {
          console.error(`Failed to process productivity metrics for ${date.toDateString()}:`, error);
        }
      }
      
      // Refresh metrics after calculation
      metrics = await storage.getProductivityMetrics(user.id, weekAgo, today);
    }
    
    // Get today's meetings specifically
    const todaysMeetings = await this.getTodaysMeetings(user.id);
    
    const totalMeetingTime = metrics.reduce((sum, m) => sum + (m.totalMeetingTime || 0), 0);
    const totalFocusTime = metrics.reduce((sum, m) => sum + (m.focusTime || 0), 0);
    const totalBreaks = metrics.reduce((sum, m) => sum + (m.breaksAccepted || 0), 0);

    // Format today's meetings
    const todaysMeetingText = this.formatTodaysMeetings(todaysMeetings, user.timezone || 'America/New_York');
    
    // Get insights using calendar service
    const { calendarService } = await import('./calendar');
    const insights = await calendarService.generateProductivityInsights(user.id);

    const blocks: any[] = [
      {
        type: "header",
        text: {
          type: "plain_text",
          text: "📊 Your Productivity Summary"
        }
      }
    ];

    // Add today's meetings section if there are any
    if (todaysMeetings.length > 0) {
      blocks.push({
        type: "section",
        text: {
          type: "mrkdwn",
          text: `📅 *Today's Meetings*\n${todaysMeetingText}`
        }
      });
      blocks.push({ type: "divider" });
    } else if (!todaysMeetings.length && !weeklyMeetings.length) {
      // Show demo data option if no meetings at all
      blocks.push({
        type: "section",
        text: {
          type: "mrkdwn",
          text: "📅 *No meetings found*\n\nTo see your productivity dashboard in action, you can generate some demo meeting data!"
        },
        accessory: {
          type: "button",
          text: {
            type: "plain_text",
            text: "Generate Demo Data",
          },
          action_id: "generate_demo_data",
          value: user.id
        }
      });
      blocks.push({ type: "divider" });
    }

    // Add weekly stats
    blocks.push({
      type: "section",
      fields: [
        {
          type: "mrkdwn",
          text: `*Meeting Time (7 days):*\n${Math.round(totalMeetingTime / 60)}h ${totalMeetingTime % 60}m`
        },
        {
          type: "mrkdwn",
          text: `*Focus Time:*\n${Math.round(totalFocusTime / 60)}h ${totalFocusTime % 60}m`
        },
        {
          type: "mrkdwn",
          text: `*Total Meetings:*\n${weeklyMeetings.length} meetings`
        },
        {
          type: "mrkdwn",
          text: `*Breaks Taken:*\n${totalBreaks} breaks`
        }
      ]
    });

    // Add insights if available
    if (insights.length > 0) {
      blocks.push({ type: "divider" });
      blocks.push({
        type: "section",
        text: {
          type: "mrkdwn",
          text: `💡 *Productivity Insights*\n${insights.map(insight => `• ${insight}`).join('\n')}`
        }
      });
    }

    // Add action button
    blocks.push({
      type: "actions",
      elements: [
        {
          type: "button",
          text: {
            type: "plain_text",
            text: "View Full Dashboard"
          },
          url: `${process.env.FRONTEND_URL || 'http://localhost:5000'}/dashboard?userId=${user.id}`,
          action_id: "view_dashboard"
        }
      ]
    });

    return {
      response_type: "ephemeral",
      blocks
    };
  }

  private formatTodaysMeetings(meetings: any[], timezone: string): string {
    if (meetings.length === 0) {
      return "No meetings scheduled for today 🎉";
    }

    const now = new Date();
    let formatted = '';

    // Sort meetings by start time
    const sortedMeetings = meetings.sort((a, b) => 
      new Date(a.startTime).getTime() - new Date(b.startTime).getTime()
    );

    sortedMeetings.forEach((meeting, index) => {
      const startTime = new Date(meeting.startTime);
      const endTime = new Date(meeting.endTime);
      const isCurrentlyInMeeting = now >= startTime && now <= endTime;
      const isPast = now > endTime;
      const isUpcoming = now < startTime;

      const startFormatted = startTime.toLocaleTimeString('en-US', {
        timeZone: timezone,
        hour: 'numeric',
        minute: '2-digit',
        hour12: true
      });

      const endFormatted = endTime.toLocaleTimeString('en-US', {
        timeZone: timezone,
        hour: 'numeric',
        minute: '2-digit',
        hour12: true
      });

      let status = '';
      if (isCurrentlyInMeeting) {
        status = '🔴 *In progress*';
      } else if (isPast) {
        status = '✅ *Completed*';
      } else if (isUpcoming) {
        const minutesUntil = Math.floor((startTime.getTime() - now.getTime()) / (1000 * 60));
        if (minutesUntil <= 15) {
          status = '🟡 *Starting soon*';
        } else {
          status = '⏰ *Upcoming*';
        }
      }

      formatted += `${status} ${startFormatted}-${endFormatted}: ${meeting.title || 'Untitled Meeting'}`;
      if (index < sortedMeetings.length - 1) {
        formatted += '\n';
      }
    });

    return formatted;
  }

  private async handleBlockActions(payload: any) {
    const { actions, user, team } = payload;
    const action = actions[0];

    console.log(`Block action received: action_id=${action.action_id}, value=${action.value}, user=${user.id}`);

    switch (action.action_id) {
      case "end_focus":
        console.log("Handling end_focus action");
        return await this.endFocusSession(action.value, user.id);
      case "take_break":
        console.log("Handling take_break action");
        return await this.acceptBreakSuggestion(action.value, user.id);
      case "take_break_override":
        console.log("Handling take_break_override action");
        return await this.forceBreakSuggestion(action.value, user.id);
      case "defer_break":
        console.log("Handling defer_break action");
        return await this.deferBreakSuggestion(action.value, user.id);
      case "generate_demo_data":
        console.log("Handling generate_demo_data action");
        return await this.generateDemoDataFromSlack(action.value, user.id);
<<<<<<< HEAD
      case "cancel_scheduled_focus":
        console.log("Handling cancel_scheduled_focus action");
        return await this.cancelScheduledFocusSession(action.value, user.id);
=======
      case "start_focus_25":
        console.log("Handling start_focus_25 action");
        return await this.handleQuickFocusSession(user.id, team.id, 25);
      case "start_focus_45":
        console.log("Handling start_focus_45 action");
        return await this.handleQuickFocusSession(user.id, team.id, 45);
      case "suggest_break_coffee":
        console.log("Handling suggest_break_coffee action");
        return await this.handleQuickBreakSuggestion(user.id, team.id, "hydration");
      case "suggest_break_stretch":
        console.log("Handling suggest_break_stretch action");
        return await this.handleQuickBreakSuggestion(user.id, team.id, "stretch");
      case "show_productivity":
        console.log("Handling show_productivity action");
        return await this.handleQuickProductivitySummary(user.id, team.id);
>>>>>>> 7cd36857
      default:
        console.log(`Unknown action_id: ${action.action_id}`);
        return { response_action: "clear" };
    }
  }

  private async handleViewSubmission(payload: any) {
    // Handle modal submissions
    return { response_action: "clear" };
  }

  // Quick action handlers for interactive buttons
  private async handleQuickFocusSession(slackUserId: string, teamId: string, duration: number) {
    try {
      const response = await this.handleFocusCommand(duration.toString(), slackUserId, teamId);
      const responseData = response as any;
      return {
        replace_original: true,
        text: `🎯 Started ${duration}-minute focus session!`,
        blocks: responseData.blocks || [
          {
            type: "section",
            text: {
              type: "mrkdwn",
              text: `🎯 *${duration}-minute focus session started!*\n\nYour Slack status will be updated automatically. Stay focused! 💪`
            }
          }
        ]
      };
    } catch (error) {
      console.error("Quick focus session error:", error);
      return {
        replace_original: true,
        text: "❌ Failed to start focus session. Please try using `/focus` command instead."
      };
    }
  }

  private async handleQuickBreakSuggestion(slackUserId: string, teamId: string, breakType: string) {
    try {
      const response = await this.handleBreakCommand(breakType, slackUserId, teamId);
      const responseData = response as any;
      return {
        replace_original: true,
        text: `☕ ${breakType} break suggestion ready!`,
        blocks: responseData.blocks || [
          {
            type: "section",
            text: {
              type: "mrkdwn",
              text: `☕ *${breakType === 'hydration' ? 'Coffee' : 'Stretch'} break time!*\n\nTake a moment to refresh yourself. You've earned it! 🌟`
            }
          }
        ]
      };
    } catch (error) {
      console.error("Quick break suggestion error:", error);
      return {
        replace_original: true,
        text: "❌ Failed to process break suggestion. Please try using `/break` command instead."
      };
    }
  }

  private async handleQuickProductivitySummary(slackUserId: string, teamId: string) {
    try {
      const response = await this.handleProductivityCommand("", slackUserId, teamId);
      const responseData = response as any;
      return {
        replace_original: true,
        text: "📊 Here's your productivity summary!",
        blocks: responseData.blocks || [
          {
            type: "section",
            text: {
              type: "mrkdwn",
              text: "📊 *Productivity Summary*\n\nYour detailed metrics are being prepared..."
            }
          }
        ]
      };
    } catch (error) {
      console.error("Quick productivity summary error:", error);
      return {
        replace_original: true,
        text: "❌ Failed to load productivity summary. Please try using `/productivity` command instead."
      };
    }
  }

  private async endFocusSession(sessionId: string, slackUserId: string) {
    try {
      const user = await storage.getUserBySlackId(slackUserId);
      if (!user) return { response_action: "clear" };

      await storage.updateFocusSession(sessionId, {
        status: "completed",
        endTime: new Date()
      });

      await this.clearFocusMode(user.id);

      return {
        replace_original: true,
        text: "🎯 Focus session completed! Great work!"
      };
    } catch (error) {
      console.error("End focus session error:", error);
      return { response_action: "clear" };
    }
  }

  private async acceptBreakSuggestion(suggestionId: string, slackUserId: string) {
    try {
      const user = await storage.getUserBySlackId(slackUserId);
      if (!user) return { response_action: "clear" };

      // Update the break suggestion
      await storage.updateBreakSuggestion(suggestionId, {
        accepted: true,
        acceptedAt: new Date()
      });

      // Set coffee break status for 20 minutes
      await this.setBreakMode(user.id, 20);

      // Log activity
      storage.logActivity({
        userId: user.id,
        action: "break_accepted",
        details: { 
          suggestionId,
          duration: 20,
          type: "coffee_break"
        }
      }).catch(console.error);

      // Update daily productivity metrics (async)
      this.updateDailyMetrics(user.id, new Date()).catch(console.error);

      return {
        replace_original: true,
        blocks: [
          {
            type: "section",
            text: {
              type: "mrkdwn",
              text: "☕ *Break time started!*\n\nEnjoy your 20-minute coffee break! ✅ Your Slack status has been updated.\n\n💡 *Break Tips:*\n• Step away from your desk\n• Hydrate and stretch\n• Get some fresh air if possible\n• Let your mind rest"
            }
          }
        ]
      };
    } catch (error) {
      console.error("Accept break error:", error);
      return { response_action: "clear" };
    }
  }

  private async deferBreakSuggestion(suggestionId: string, slackUserId: string) {
    try {
      console.log(`Defer break suggestion called: suggestionId=${suggestionId}, slackUserId=${slackUserId}`);
      
      const user = await storage.getUserBySlackId(slackUserId);
      if (user) {
        console.log(`Found user ${user.id} for defer break`);
        // Log the deferral
        storage.logActivity({
          userId: user.id,
          action: "break_deferred",
          details: { 
            suggestionId,
            reason: "maybe_later"
          }
        }).catch(console.error);

        // Also send a DM as backup (don't wait for it)
        this.sendDeferBreakDM(user).catch(console.error);
      } else {
        console.log(`No user found for slackUserId: ${slackUserId}`);
      }

      // Try a simpler response format with timestamp to prevent caching
      const timestamp = new Date().toLocaleTimeString();
      const response = {
        replace_original: true,
        response_type: "ephemeral",
        text: `👍 *No problem!* (${timestamp})\n\nI understand you're in the zone right now. Remember that regular breaks help maintain focus and prevent burnout.\n\n💡 *Break Benefits:*\n• Improves creativity and problem-solving\n• Reduces eye strain and physical tension\n• Boosts energy and mood\n• Enhances overall productivity\n\n⏰ Consider taking a break within the next 30-60 minutes. Your brain (and body) will thank you!\n\n💫 _Tip: Use \`/break\` anytime you're ready for a wellness break!_`
      };

      console.log(`Defer break response:`, JSON.stringify(response, null, 2));
      return response;
    } catch (error) {
      console.error("Defer break error:", error);
      return {
        replace_original: true,
        text: "👍 No problem! Remember to take breaks when you can - they're important for your wellbeing!"
      };
    }
  }

  // Force break when user chooses "Take Break Anyway"
  private async forceBreakSuggestion(userId: string, slackUserId: string) {
    try {
      const user = await storage.getUserBySlackId(slackUserId);
      if (!user) return { response_action: "clear" };

      // Set coffee break status for 15 minutes (shorter since they're busy)
      await this.setBreakMode(user.id, 15);

      // Log activity
      storage.logActivity({
        userId: user.id,
        action: "break_forced",
        details: { 
          duration: 15,
          reason: "override_calendar_conflict"
        }
      }).catch(console.error);

      return {
        replace_original: true,
        blocks: [
          {
            type: "section",
            text: {
              type: "mrkdwn",
              text: "☕ *Quick break time!*\n\nYou chose to take a break anyway - good for you! Taking a 15-minute break even during busy times.\n\n💡 *Quick break tips:*\n• Do some desk stretches\n• Take a few deep breaths\n• Step outside for fresh air\n• Stay hydrated"
            }
          }
        ]
      };
    } catch (error) {
      console.error("Force break error:", error);
      return { response_action: "clear" };
    }
  }

  // Backup method to send DM if replace_original doesn't work
  private async sendDeferBreakDM(user: any) {
    try {
      const client = await this.getClient(user.slackTeamId || undefined);
      await client.chat.postMessage({
        channel: user.slackUserId,
        text: "👍 *Break reminder deferred*\n\nNo worries! I understand you're focused right now. Just remember that regular breaks help maintain your energy and creativity throughout the day.\n\nConsider taking a short break within the next hour - even 5 minutes can make a difference! ☕"
      });
      console.log(`Sent defer break DM to ${user.slackUserId}`);
    } catch (error) {
      console.error("Failed to send defer break DM:", error);
    }
  }

  private formatAIResponseBlocks(response: any): any[] {
    const blocks: any[] = [
      {
        type: "section",
        text: {
          type: "mrkdwn",
          text: response.message
        }
      }
    ];

    // Add recommendations if available
    if (response.recommendations && response.recommendations.length > 0) {
      blocks.push({ type: "divider" });
      blocks.push({
        type: "section",
        text: {
          type: "mrkdwn",
          text: `💡 *Recommendations:*\n${response.recommendations.map((rec: string) => `• ${rec}`).join('\n')}`
        }
      });
    }

    // Add action executed indicator if command was run
    if (response.commandExecuted) {
      const statusText = response.executed 
        ? "✅ _Command executed successfully_" 
        : "❌ _Command failed to execute_";
      
      blocks.push({
        type: "context",
        elements: [
          {
            type: "mrkdwn",
            text: statusText
          }
        ]
      });
    }

    return blocks;
  }

  private async processSlackEvent(event: any) {
    switch (event.type) {
      case "app_mention":
        await this.handleAppMention(event);
        break;
      case "message":
        await this.handleMessage(event);
        break;
    }
  }

  private async handleMessage(event: any) {
    // Skip bot messages and messages without text
    if (event.bot_id || !event.text || event.subtype) {
      return;
    }

    // Check if this is a direct message (DM) to the bot
    const isDM = event.channel_type === 'im' || event.channel.startsWith('D');
    
    if (isDM) {
      // Handle direct messages with AI processing
      await this.handleDirectMessage(event);
    } else {
      // Handle channel messages (legacy keyword-based for now)
      await this.handleChannelMessage(event);
    }
  }

  private async handleDirectMessage(event: any) {
    try {
      // Send immediate acknowledgment to prevent Slack timeouts
      // For DMs, we can't send an immediate response, but we can process quickly
      
      // Use AI service for intelligent DM responses
      const { aiService } = await import('./ai');
      const isAIHealthy = await aiService.isHealthy();
      
      if (isAIHealthy) {
        // Process the message with AI
        const response = await aiService.processUserMessage(
          event.text, 
          event.user, 
          event.team || 'default'
        );
        
        const client = await this.getClient(event.team);
        await client.chat.postMessage({
          channel: event.channel,
          text: response.message,
          blocks: this.formatAIResponseBlocks(response)
        });
        return; // Exit here - don't fall through to fallback
      }
    } catch (error) {
      console.error("AI service error for DM, falling back to simple responses:", error);
      // Only fall through to fallback if AI service is completely unavailable
      // or if there was a critical error
    }

    // Only reach here if AI service is unhealthy or failed completely
    await this.handleDirectMessageFallback(event);
  }

  private async handleDirectMessageFallback(event: any) {
    const client = await this.getClient(event.team);
    const text = event.text.toLowerCase();

    if (text.includes("focus") || text.includes("concentrate")) {
      await client.chat.postMessage({
        channel: event.channel,
        text: "🎯 Let's start a focus session! Use `/focus 25` for a 25-minute session, or `/focus 45` for 45 minutes. You can also just tell me 'start a focus session' and I'll help you!",
        blocks: [
          {
            type: "section",
            text: {
              type: "mrkdwn",
              text: "🎯 *Focus Session Options*"
            }
          },
          {
            type: "actions",
            elements: [
              {
                type: "button",
                text: { type: "plain_text", text: "25 min Focus" },
                action_id: "start_focus_25",
                style: "primary"
              },
              {
                type: "button",
                text: { type: "plain_text", text: "45 min Focus" },
                action_id: "start_focus_45"
              }
            ]
          }
        ]
      });
    } else if (text.includes("break") || text.includes("rest")) {
      await client.chat.postMessage({
        channel: event.channel,
        text: "☕ Time for a break! Use `/break` to get a personalized break suggestion, or tell me what kind of break you need (coffee, stretch, walk, etc.)",
        blocks: [
          {
            type: "section",
            text: {
              type: "mrkdwn",
              text: "☕ *Break Options*"
            }
          },
          {
            type: "actions",
            elements: [
              {
                type: "button",
                text: { type: "plain_text", text: "Coffee Break" },
                action_id: "suggest_break_coffee"
              },
              {
                type: "button",
                text: { type: "plain_text", text: "Stretch Break" },
                action_id: "suggest_break_stretch"
              }
            ]
          }
        ]
      });
    } else if (text.includes("productivity") || text.includes("metrics") || text.includes("summary")) {
      await client.chat.postMessage({
        channel: event.channel,
        text: "📊 Let me show you your productivity summary! Use `/productivity` to see your detailed metrics and insights.",
        blocks: [
          {
            type: "section",
            text: {
              type: "mrkdwn",
              text: "📊 *Productivity Dashboard*"
            }
          },
          {
            type: "actions",
            elements: [
              {
                type: "button",
                text: { type: "plain_text", text: "View Productivity" },
                action_id: "show_productivity"
              }
            ]
          }
        ]
      });
    } else if (text.includes("help") || text.includes("commands") || text.includes("what can you do")) {
      await client.chat.postMessage({
        channel: event.channel,
        text: "👋 Hi! I'm your AI productivity assistant. Here's what I can help you with:",
        blocks: [
          {
            type: "section",
            text: {
              type: "mrkdwn",
              text: "👋 *Hi! I'm your AI productivity assistant!*\n\nI can help you with:"
            }
          },
          {
            type: "section",
            fields: [
              {
                type: "mrkdwn",
                text: "*🎯 Focus Sessions*\nStart timed focus sessions with automatic Slack status updates"
              },
              {
                type: "mrkdwn",
                text: "*☕ Smart Breaks*\nGet personalized break suggestions based on your schedule"
              },
              {
                type: "mrkdwn",
                text: "*📊 Productivity Metrics*\nTrack your meeting time, focus patterns, and work habits"
              },
              {
                type: "mrkdwn",
                text: "*🤖 Natural Language*\nJust tell me what you need in plain English!"
              }
            ]
          },
          {
            type: "section",
            text: {
              type: "mrkdwn",
              text: "*Examples:*\n• \"Start a 30 minute focus session\"\n• \"I need a coffee break\"\n• \"Show me my productivity metrics\"\n• \"How was my week?\""
            }
          },
          {
            type: "section",
            text: {
              type: "mrkdwn",
              text: "*Slash Commands:*\n• `/focus` - Start focus sessions\n• `/break` - Get break suggestions\n• `/productivity` - View your metrics"
            }
          }
        ]
      });
    } else {
      // General response for unclear messages
      await client.chat.postMessage({
        channel: event.channel,
        text: "🤔 I'm not sure I understand. I can help you with focus sessions, breaks, and productivity tracking. Try saying something like:\n• \"Start a focus session\"\n• \"I need a break\"\n• \"Show my productivity\"\n• \"Help\" for more options",
      });
    }
  }

  private async handleChannelMessage(event: any) {
    // Legacy handling for channel messages (non-DM)
    // Only respond if the message specifically mentions productivity topics
    if (event.text && event.text.includes("break")) {
      await this.handleBreakRequest(event);
    }
    // We could expand this later to handle more channel interactions
  }

  private async handleAppMention(event: any) {
    try {
      // Try to use AI service for intelligent responses
      const { aiService } = await import('./ai');
      const isAIHealthy = await aiService.isHealthy();
      
      if (isAIHealthy) {
        // Use AI service for smart handling
        await aiService.handleAIMention(event);
        return;
      }
    } catch (error) {
      console.error("AI service unavailable, falling back to simple responses:", error);
    }

    // Fallback to simple keyword-based responses
    const client = await this.getClient(event.team);
    
    if (event.text.includes("focus")) {
      await client.chat.postMessage({
        channel: event.channel,
        text: "🎯 Ready to start a focus session? Use the `/focus` command to get started! You can also ask me in natural language like 'start a 30 minute focus session'.",
      });
    } else if (event.text.includes("break")) {
      await client.chat.postMessage({
        channel: event.channel,
        text: "☕ Taking breaks is important! I can suggest the perfect time for your next break. Try asking 'suggest a coffee break' or use `/break`.",
      });
    } else if (event.text.includes("productivity") || event.text.includes("metrics")) {
      await client.chat.postMessage({
        channel: event.channel,
        text: "📊 Want to see your productivity summary? Ask me 'show my productivity metrics' or use `/productivity`.",
      });
    } else {
      await client.chat.postMessage({
        channel: event.channel,
        text: "👋 Hi! I'm your AI productivity assistant! I can help with:\n• Starting focus sessions (try: 'start a 25 minute focus session')\n• Suggesting breaks (try: 'I need a coffee break')\n• Showing productivity metrics (try: 'how productive was I today?')\n\nJust mention me and ask in natural language, or use the slash commands: `/focus`, `/break`, `/productivity`",
      });
    }
  }

  private async handleBreakRequest(event: any) {
    const user = await storage.getUserBySlackId(event.user);
    if (user) {
      const suggestion = await storage.createBreakSuggestion({
        userId: user.id,
        type: "requested",
        message: "You requested a break suggestion",
        reason: "user_requested"
      });

      await this.sendBreakSuggestion(user.id, suggestion);
    }
  }

  async sendBreakSuggestion(userId: string, suggestion: BreakSuggestion) {
    try {
      const user = await storage.getUser(userId);
      if (!user || !user.slackUserId) return;

      const client = await this.getClient(user.slackTeamId || undefined);

      const breakMessages = {
        hydration: "💧 Time for a hydration break! Grab some water and give your body the fuel it needs.",
        stretch: "🤸‍♀️ Your body needs a stretch! Stand up and do some light stretching to refresh yourself.",
        meditation: "🧘‍♂️ Take a moment to breathe. A quick 5-minute meditation can reset your focus.",
        walk: "🚶‍♀️ Step away from your desk! A short walk can boost creativity and energy.",
        general: "⏰ You've been working hard! Time for a well-deserved break."
      };

      const message = breakMessages[suggestion.type as keyof typeof breakMessages] || breakMessages.general;

      await client.chat.postMessage({
        channel: user.slackUserId,
        blocks: [
          {
            type: "section",
            text: {
              type: "mrkdwn",
              text: message
            }
          },
          {
            type: "actions",
            elements: [
              {
                type: "button",
                text: {
                  type: "plain_text",
                  text: "Take Break Now"
                },
                style: "primary",
                action_id: "accept_break",
                value: suggestion.id
              },
              {
                type: "button",
                text: {
                  type: "plain_text",
                  text: "Maybe Later"
                },
                action_id: "decline_break",
                value: suggestion.id
              }
            ]
          }
        ]
      });
    } catch (error) {
      console.error("Failed to send break suggestion:", error);
    }
  }

  private async getUserClient(userId: string): Promise<WebClient | null> {
    try {
      const user = await storage.getUser(userId);
      if (!user) {
        return null;
      }

      // Get user's Slack integration (user token)
      const integration = await storage.getIntegrationByType(userId, 'slack_user');

      if (integration && integration.accessToken) {
        return new WebClient(integration.accessToken);
      }

      return null;
    } catch (error) {
      console.error("Failed to get user client:", error);
      return null;
    }
  }

  async setFocusMode(userId: string, duration: number) {
    try {
      const user = await storage.getUser(userId);
      if (!user || !user.slackUserId) {
        return;
      }

      // Try to get user token first for status setting
      const userClient = await this.getUserClient(userId);
      
      if (userClient) {
        // We have user token - set status directly!
        const endTime = new Date(Date.now() + duration * 60 * 1000);
        
        try {
          await userClient.users.profile.set({
            profile: {
              status_text: "In focus mode",
              status_emoji: ":dart:",
              status_expiration: Math.floor(endTime.getTime() / 1000)
            }
          });

          // Get user's timezone for proper time display
          const userTimezone = user.timezone || 'America/New_York'; // Default to Eastern if not set
          const endTimeFormatted = endTime.toLocaleTimeString('en-US', {
            timeZone: userTimezone,
            hour: 'numeric',
            minute: '2-digit',
            hour12: true
          });

          // Send success DM with bot client
          const botClient = await this.getClient(user.slackTeamId || undefined);
          await botClient.chat.postMessage({
            channel: user.slackUserId,
            blocks: [
              {
                type: "section",
                text: {
                  type: "mrkdwn",
                  text: `🎯 *Focus Session Started!*\n\n⏰ Duration: ${duration} minutes\n🕐 Ends at: ${endTimeFormatted}\n\n✅ Your Slack status has been automatically updated!\n\n📝 *Focus Tips:*\n• Close unnecessary tabs and apps\n• Put phone in silent mode\n• Set clear goals for this session`
                }
              }
            ]
          });

          console.log(`Successfully set focus status for user ${user.slackUserId}`);
        } catch (statusError) {
          console.error("Failed to set status, falling back to notification:", statusError);
          // Fall back to notification if status setting fails
          await this.sendFocusNotification(user, duration);
        }
      } else {
        // No user token - send helpful notification
        await this.sendFocusNotification(user, duration);
      }

      // Update the focus session to mark status as set
      const activeSession = await storage.getActiveFocusSession(userId);
      if (activeSession) {
        await storage.updateFocusSession(activeSession.id, { slackStatusSet: true });
      }
    } catch (error) {
      console.error("Failed to set focus mode:", error);
    }
  }

  async clearFocusMode(userId: string) {
    try {
      const user = await storage.getUser(userId);
      if (!user || !user.slackUserId) return;

      // Try to get user token first for status clearing
      const userClient = await this.getUserClient(userId);
      
      if (userClient) {
        // We have user token - clear status directly!
        try {
          await userClient.users.profile.set({
            profile: {
              status_text: "",
              status_emoji: "",
              status_expiration: 0
            }
          });

          // Send completion DM with bot client
          const botClient = await this.getClient(user.slackTeamId || undefined);
          await botClient.chat.postMessage({
            channel: user.slackUserId,
            blocks: [
              {
                type: "section",
                text: {
                  type: "mrkdwn",
                  text: `✅ *Focus Session Complete!*\n\nGreat work! You've finished your focus session.\n\n✅ Your Slack status has been automatically cleared.\n\nTime to take a well-deserved break or move on to your next task! 🎉`
                }
              }
            ]
          });

          console.log(`Successfully cleared focus status for user ${user.slackUserId}`);
        } catch (statusError) {
          console.error("Failed to clear status, sending notification:", statusError);
          // Fall back to notification if status clearing fails
          await this.sendFocusCompletionNotification(user);
        }
      } else {
        // No user token - send helpful notification
        await this.sendFocusCompletionNotification(user);
      }
    } catch (error) {
      console.error("Failed to clear focus mode:", error);
    }
  }

  private async sendFocusNotification(user: any, duration: number) {
    const client = await this.getClient(user.slackTeamId || undefined);
    const endTime = new Date(Date.now() + duration * 60 * 1000);
    
    // Get user's timezone for proper time display
    const userTimezone = user.timezone || 'America/New_York'; // Default to Eastern if not set
    const endTimeFormatted = endTime.toLocaleTimeString('en-US', {
      timeZone: userTimezone,
      hour: 'numeric',
      minute: '2-digit',
      hour12: true
    });

    await client.chat.postMessage({
      channel: user.slackUserId,
      blocks: [
        {
          type: "section",
          text: {
            type: "mrkdwn",
            text: `🎯 *Focus Session Started!*\n\n⏰ Duration: ${duration} minutes\n🕐 Ends at: ${endTimeFormatted}\n\n💡 *Pro tip:* For automatic status updates, reinstall the app from your workspace's App Directory to grant user permissions!\n\n📝 *Focus Tips:*\n• Close unnecessary tabs and apps\n• Put phone in silent mode\n• Set your Slack status to "🎯 In focus mode"\n• Set clear goals for this session`
          }
        },
        {
          type: "context",
          elements: [
            {
              type: "mrkdwn",
              text: "🔄 _Your focus session is being tracked. Click 'End Focus Session' when you're done._"
            }
          ]
        }
      ]
    });
  }

  private async sendFocusCompletionNotification(user: any) {
    const client = await this.getClient(user.slackTeamId || undefined);

    await client.chat.postMessage({
      channel: user.slackUserId,
      blocks: [
        {
          type: "section",
          text: {
            type: "mrkdwn",
            text: `✅ *Focus Session Complete!*\n\nGreat work! You've finished your focus session. Time to take a well-deserved break or move on to your next task.\n\n💡 _Don't forget to update your Slack status if you set it manually._`
          }
        }
      ]
    });
  }

  async sendProductivitySummary(userId: string, summary: any) {
    try {
      const user = await storage.getUser(userId);
      if (!user || !user.slackUserId) return;

      const client = await this.getClient(user.slackTeamId || undefined);

      await client.chat.postMessage({
        channel: user.slackUserId,
        blocks: [
          {
            type: "header",
            text: {
              type: "plain_text",
              text: "📊 Your Daily Productivity Summary"
            }
          },
          {
            type: "section",
            fields: [
              {
                type: "mrkdwn",
                text: `*Meeting Time:* ${Math.round(summary.totalMeetingTime / 60)}h ${summary.totalMeetingTime % 60}m`
              },
              {
                type: "mrkdwn",
                text: `*Focus Sessions:* ${summary.focusSessionsCompleted}`
              },
              {
                type: "mrkdwn",
                text: `*Meetings:* ${summary.meetingCount}`
              },
              {
                type: "mrkdwn",
                text: `*Focus Time:* ${Math.round(summary.focusTime / 60)}h ${summary.focusTime % 60}m`
              }
            ]
          }
        ]
      });
    } catch (error) {
      console.error("Failed to send productivity summary:", error);
    }
  }

  private getBreakMessage(type: string): string {
    const messages = {
      hydration: "💧 Stay hydrated! Time for a water break.",
      stretch: "🤸‍♀️ Your body needs movement. Take a quick stretch break!",
      meditation: "🧘‍♂️ Reset your mind with a 5-minute meditation break.",
      walk: "🚶‍♀️ Step outside for a refreshing walk.",
      general: "⏰ Time for a wellness break!"
    };
    return messages[type as keyof typeof messages] || messages.general;
  }

  // New method to set break status (similar to focus mode)
  async setBreakMode(userId: string, duration: number) {
    try {
      const user = await storage.getUser(userId);
      if (!user || !user.slackUserId) return;

      // Try to get user token first for status setting
      const userClient = await this.getUserClient(userId);
      
      if (userClient) {
        // We have user token - set status directly!
        const endTime = new Date(Date.now() + duration * 60 * 1000);
        
        try {
          await userClient.users.profile.set({
            profile: {
              status_text: "On a coffee break",
              status_emoji: ":coffee:",
              status_expiration: Math.floor(endTime.getTime() / 1000)
            }
          });

          // Get user's timezone for proper time display
          const userTimezone = user.timezone || 'America/New_York';
          const endTimeFormatted = endTime.toLocaleTimeString('en-US', {
            timeZone: userTimezone,
            hour: 'numeric',
            minute: '2-digit',
            hour12: true
          });

          // Send success DM with bot client
          const botClient = await this.getClient(user.slackTeamId || undefined);
          await botClient.chat.postMessage({
            channel: user.slackUserId,
            blocks: [
              {
                type: "section",
                text: {
                  type: "mrkdwn",
                  text: `☕ *Coffee Break Started!*\n\n⏰ Duration: ${duration} minutes\n🕐 Ends at: ${endTimeFormatted}\n\n✅ Your Slack status has been automatically updated!\n\n🎉 *Enjoy your break:*\n• Step away from your screen\n• Hydrate and stretch\n• Take a few deep breaths\n• You've earned this time!`
                }
              }
            ]
          });

          console.log(`Successfully set coffee break status for user ${user.slackUserId}`);
        } catch (statusError) {
          console.error("Failed to set break status:", statusError);
          // Send notification even if status setting fails
          await this.sendBreakNotification(user, duration);
        }
      } else {
        // No user token - send helpful notification
        await this.sendBreakNotification(user, duration);
      }
    } catch (error) {
      console.error("Failed to set break mode:", error);
    }
  }

  private async sendBreakNotification(user: any, duration: number) {
    const client = await this.getClient(user.slackTeamId || undefined);
    const endTime = new Date(Date.now() + duration * 60 * 1000);
    
    // Get user's timezone for proper time display
    const userTimezone = user.timezone || 'America/New_York';
    const endTimeFormatted = endTime.toLocaleTimeString('en-US', {
      timeZone: userTimezone,
      hour: 'numeric',
      minute: '2-digit',
      hour12: true
    });

    await client.chat.postMessage({
      channel: user.slackUserId,
      blocks: [
        {
          type: "section",
          text: {
            type: "mrkdwn",
            text: `☕ *Coffee Break Started!*\n\n⏰ Duration: ${duration} minutes\n🕐 Ends at: ${endTimeFormatted}\n\n💡 *Pro tip:* For automatic status updates, make sure you've granted user permissions!\n\n🌟 *Break Tips:*\n• Set your Slack status to "☕ On a coffee break"\n• Step away from your desk\n• Hydrate and stretch\n• Take some deep breaths`
          }
        }
      ]
    });
  }

  // Meeting-aware break suggestion methods
  private async getTodaysMeetings(userId: string) {
    const today = new Date();
    const startOfDay = new Date(today.getFullYear(), today.getMonth(), today.getDate());
    const endOfDay = new Date(today.getFullYear(), today.getMonth(), today.getDate(), 23, 59, 59);
    
    return await storage.getUserMeetings(userId, startOfDay, endOfDay);
  }

  private async isCurrentlyInMeeting(userId: string): Promise<boolean> {
    const now = new Date();
    const meetings = await this.getTodaysMeetings(userId);
    
    return meetings.some(meeting => {
      const startTime = new Date(meeting.startTime);
      const endTime = new Date(meeting.endTime);
      return now >= startTime && now <= endTime;
    });
  }

  private async getNextMeetingTime(userId: string): Promise<Date | null> {
    const now = new Date();
    const meetings = await this.getTodaysMeetings(userId);
    
    const upcomingMeetings = meetings
      .filter(meeting => new Date(meeting.startTime) > now)
      .sort((a, b) => new Date(a.startTime).getTime() - new Date(b.startTime).getTime());
    
    return upcomingMeetings.length > 0 ? new Date(upcomingMeetings[0].startTime) : null;
  }

  private async shouldSuggestBreak(userId: string): Promise<{ suggest: boolean; reason: string }> {
    // Check if currently in a meeting
    const inMeeting = await this.isCurrentlyInMeeting(userId);
    if (inMeeting) {
      return { suggest: false, reason: "Currently in a meeting" };
    }

    // Check if next meeting is soon (within 10 minutes)
    const nextMeeting = await this.getNextMeetingTime(userId);
    if (nextMeeting) {
      const timeUntilMeeting = nextMeeting.getTime() - Date.now();
      const minutesUntilMeeting = Math.floor(timeUntilMeeting / (1000 * 60));
      
      if (minutesUntilMeeting <= 10) {
        return { 
          suggest: false, 
          reason: `Next meeting in ${minutesUntilMeeting} minutes` 
        };
      }
      
      if (minutesUntilMeeting <= 30) {
        return { 
          suggest: true, 
          reason: `Perfect timing! ${minutesUntilMeeting} minutes until your next meeting` 
        };
      }
    }

    return { suggest: true, reason: "No meetings scheduled soon" };
  }

  // Cancel a scheduled focus session
  private async cancelScheduledFocusSession(sessionId: string, slackUserId: string) {
    try {
      const user = await storage.getUserBySlackId(slackUserId);
      if (!user) return { response_action: "clear" };

      // Update the session status to cancelled
      await storage.updateFocusSession(sessionId, {
        status: 'cancelled',
        endTime: new Date()
      });

      // Log activity
      storage.logActivity({
        userId: user.id,
        action: "focus_session_cancelled",
        details: { 
          sessionId,
          trigger: "user_button_cancel"
        }
      }).catch(console.error);

      return {
        replace_original: true,
        text: "📅 Focus session cancelled successfully. You can schedule a new one anytime with `/focus`!"
      };
    } catch (error) {
      console.error("Cancel scheduled focus session error:", error);
      return { response_action: "clear" };
    }
  }

  // Generate demo data from Slack button
  private async generateDemoDataFromSlack(userId: string, slackUserId: string) {
    try {
      // Import the function from routes
      const { generateTestMeetingData } = await import('../routes');
      await generateTestMeetingData(userId);

      return {
        replace_original: true,
        blocks: [
          {
            type: "section",
            text: {
              type: "mrkdwn",
              text: "✅ *Demo data generated!*\n\nGreat! I've created realistic meeting data for the past and upcoming weeks. Try `/productivity` again to see your updated summary, or click the button below to view your full dashboard."
            }
          },
          {
            type: "actions",
            elements: [
              {
                type: "button",
                text: {
                  type: "plain_text",
                  text: "View Full Dashboard"
                },
                url: `${process.env.FRONTEND_URL || 'http://localhost:5000'}/dashboard?userId=${userId}`,
                action_id: "view_dashboard"
              }
            ]
          }
        ]
      };
    } catch (error) {
      console.error("Generate demo data error:", error);
      return {
        replace_original: true,
        text: "❌ Failed to generate demo data. Please try again."
      };
    }
  }

  // Update daily productivity metrics
  private async updateDailyMetrics(userId: string, date: Date) {
    try {
      const { analyticsService } = await import('./analytics');
      await analyticsService.processProductivityMetrics(userId, date);
    } catch (error) {
      console.error("Failed to update daily metrics:", error);
    }
  }
}

export const slackService = new SlackService();<|MERGE_RESOLUTION|>--- conflicted
+++ resolved
@@ -1300,11 +1300,9 @@
       case "generate_demo_data":
         console.log("Handling generate_demo_data action");
         return await this.generateDemoDataFromSlack(action.value, user.id);
-<<<<<<< HEAD
       case "cancel_scheduled_focus":
         console.log("Handling cancel_scheduled_focus action");
         return await this.cancelScheduledFocusSession(action.value, user.id);
-=======
       case "start_focus_25":
         console.log("Handling start_focus_25 action");
         return await this.handleQuickFocusSession(user.id, team.id, 25);
@@ -1320,7 +1318,6 @@
       case "show_productivity":
         console.log("Handling show_productivity action");
         return await this.handleQuickProductivitySummary(user.id, team.id);
->>>>>>> 7cd36857
       default:
         console.log(`Unknown action_id: ${action.action_id}`);
         return { response_action: "clear" };
